--- conflicted
+++ resolved
@@ -655,11 +655,7 @@
 #if QT_CONFIG(wheelevent)
 void QGLView::wheelEvent(QWheelEvent * e)
 {
-<<<<<<< HEAD
   const int delta =
-=======
-  const double delta =
->>>>>>> fda15183
       e->angleDelta().y();
 
   if( delta ) {
